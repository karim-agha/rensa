--- conflicted
+++ resolved
@@ -53,11 +53,7 @@
 
 impl StateStore for PersistentState {
   /// Applies a state diff from a finalized block
-<<<<<<< HEAD
-  pub fn apply(&self, diff: &StateDiff) -> Result<(), Error> {
-=======
-  fn apply(&self, diff: StateDiff) -> Result<(), Error> {
->>>>>>> 57923ce6
+  fn apply(&self, diff: &StateDiff) -> Result<(), Error> {
     let mut batch = Batch::default();
     for (addr, account) in diff.iter() {
       match account {
