--- conflicted
+++ resolved
@@ -1,8 +1,4 @@
-<<<<<<< HEAD
-FROM rust:1.58-slim-bullseye AS rust-build
-=======
-FROM rust:1.60-slim-bullseye AS rust-build
->>>>>>> 2cbe6783
+FROM rust:1.63-slim-bullseye AS rust-build
 RUN apt-get update -y && apt-get install -y wget gcc build-essential cmake
 ADD . /code
 
